--- conflicted
+++ resolved
@@ -1,15 +1,13 @@
 # ChangeLog
 
-<<<<<<< HEAD
-### 2025.1.1
+### 2025.2.1
 
 - Adjust create database for aws quirk where owner cannot be directly set but must be assigned after.
 - Also adjust remove so that the owner is set to the superuser before dropping the database.
-=======
+
 ### 2025.2.0
 
 - Avoid using urllib.parse.urlparse for database URL, as it does not handle unusual characters in passwords correctly.
->>>>>>> e2661ab0
 
 ### 2025.1.0
 
